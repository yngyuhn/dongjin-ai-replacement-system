FROM python:3.9-slim

# 设置工作目录
WORKDIR /app

# 安装系统依赖（包括Git）
RUN apt-get update && apt-get install -y \
    git \
    libgl1-mesa-glx \
    libglib2.0-0 \
    libsm6 \
    libxext6 \
    libxrender-dev \
    libgomp1 \
    wget \
    && rm -rf /var/lib/apt/lists/*

# 复制云部署专用依赖文件
COPY requirements-cloud.txt .

<<<<<<< HEAD
# 升级pip并安装基础依赖
RUN pip install --upgrade pip && \
    pip install --no-cache-dir flask gunicorn torch torchvision opencv-python-headless numpy Pillow scikit-learn scipy tqdm requests
=======
# 先安装基础依赖
RUN pip install --no-cache-dir flask==2.3.3 \
    torch==2.6.0 \
    torchvision==0.21.0 \
    opencv-python-headless==4.8.1.78 \
    numpy==1.24.3 \
    Pillow==10.0.1 \
    scikit-learn==1.3.0 \
    scipy==1.11.4 \
    tqdm==4.66.1 \
    requests==2.31.0 \
    gunicorn==21.2.0
>>>>>>> d0fb7e6c

# 单独安装segment-anything
RUN pip install --no-cache-dir git+https://github.com/facebookresearch/segment-anything.git

# 复制应用代码
COPY . .

# 创建模型目录并设置权限
RUN mkdir -p /app && chmod 755 /app

# 暴露端口
EXPOSE 5000

# 启动应用（模型将在首次运行时自动下载）
CMD ["gunicorn", "--bind", "0.0.0.0:5000", "--workers", "1", "--timeout", "300", "--max-requests", "1000", "--max-requests-jitter", "100", "app:app"]<|MERGE_RESOLUTION|>--- conflicted
+++ resolved
@@ -18,24 +18,9 @@
 # 复制云部署专用依赖文件
 COPY requirements-cloud.txt .
 
-<<<<<<< HEAD
 # 升级pip并安装基础依赖
 RUN pip install --upgrade pip && \
     pip install --no-cache-dir flask gunicorn torch torchvision opencv-python-headless numpy Pillow scikit-learn scipy tqdm requests
-=======
-# 先安装基础依赖
-RUN pip install --no-cache-dir flask==2.3.3 \
-    torch==2.6.0 \
-    torchvision==0.21.0 \
-    opencv-python-headless==4.8.1.78 \
-    numpy==1.24.3 \
-    Pillow==10.0.1 \
-    scikit-learn==1.3.0 \
-    scipy==1.11.4 \
-    tqdm==4.66.1 \
-    requests==2.31.0 \
-    gunicorn==21.2.0
->>>>>>> d0fb7e6c
 
 # 单独安装segment-anything
 RUN pip install --no-cache-dir git+https://github.com/facebookresearch/segment-anything.git
